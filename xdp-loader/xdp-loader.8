<<<<<<< HEAD
.TH "xdp-loader" "8" "JUNE  8, 2023" "V1.4.3" "XDP program loader"
=======
.TH "xdp-loader" "8" "SEPTEMBER 12, 2024" "V1.5.2" "XDP program loader"
>>>>>>> b5b199f9

.SH "NAME"
xdp-loader \- an XDP program loader
.SH "SYNOPSIS"
.PP
XDP-loader is a simple loader for XDP programs with support for attaching
multiple programs to the same interface. To achieve this it exposes the same
load and unload semantics exposed by the libxdp library. See the \fIlibxdp(3)\fP man
page for details of how this works, and what kernel features it relies on.

.SS "Running xdp-loader"
.PP
The syntax for running xdp-loader is:

.RS
.nf
\fCxdp-loader COMMAND [options]

Where COMMAND can be one of:
       load        - load an XDP program on an interface
       unload      - unload an XDP program from an interface
       status      - show current XDP program status
       features    - show XDP features supported by the NIC
       clean       - clean up detached program links in XDP bpffs directory
       help        - show the list of available commands
\fP
.fi
.RE

.PP
Each command, and its options are explained below. Or use \fIxdp\-loader COMMAND
\-\-help\fP to see the options for each command.

.SH "The LOAD command"
.PP
The \fIload\fP command loads one or more XDP programs onto an interface.

.PP
The syntax for the \fIload\fP command is:

.PP
\fIxdp\-loader load [options] <ifname> <programs>\fP

.PP
Where \fI<ifname>\fP is the name of the interface to load the programs onto, and the
\fI<programs>\fP is one or more file names containing XDP programs. The programs
will be loaded onto the interface in the order of their preference, as
specified by the program metadata (see \fBlibxdp(3)\fP).

.PP
The supported options are:

.SS "-m, --mode <mode>"
.PP
Specifies which mode to load the XDP program to be loaded in. The valid values
are 'native', which is the default in-driver XDP mode, 'skb', which causes the
so-called \fIskb mode\fP (also known as \fIgeneric XDP\fP) to be used, 'hw' which causes
the program to be offloaded to the hardware, or 'unspecified' which leaves it up
to the kernel to pick a mode (which it will do by picking native mode if the
driver supports it, or generic mode otherwise). Note that using 'unspecified'
can make it difficult to predict what mode a program will end up being loaded
in. For this reason, the default is 'native'. Note that hardware with support
for the 'hw' mode is rare: Netronome/Corigine cards (using the 'nfp' driver) are
the only devices with support for this in the mainline Linux kernel.

.SS "-p, --pin-path <path>"
.PP
This specifies a root path under which to pin any maps that define the 'pinning'
attribute in their definitions. This path must be located on a \fIbpffs\fP file
system. If not set, maps will not be pinned, even if they specify pinning in
their definitions. When pinning maps, if the pinned location for a map already
exist, the map pinned there will be reused if it is compatible with the type of
the map being loaded.

.SS "-s, --section <section>"
.PP
Specify which ELF section to load the XDP program(s) from in each file. The
default is to use the first program in each file. If this option is set, it
applies to all programs being loaded.

.SS "-n, --prog-name <prog_name>"
.PP
Specify which BPF program with the name to load the XDP program(s) from in each
file. The default is to use the first program in each file. Only one of
--section and --prog-name may be specified. If this option is set, it applies to
all programs being loaded.

.SS "-P, --prio <priority>"
.PP
Specify the priority to load the XDP program(s) with (this affects the order of
programs running on the interface). The default is to use the value from the metadata
in the program ELF file, or a value of 50 if the program has no such metadata.
If this option is set, it applies to all programs being loaded.

.SS "-A, --actions <actions>"
.PP
Specify the "chain call actions" of the loaded XDP program(s). These are the XDP
actions that will cause the next program loaded on the interface to be called,
instead of returning immediately. The default is to use the value set in the metadata
in the program ELF file, or XDP_PASS if no such metadata is set. If this option is set,
it applies to all programs being loaded.

.SS "-v, --verbose"
.PP
Enable debug logging. Specify twice for even more verbosity.

.SS "-h, --help"
.PP
Display a summary of the available options

.SH "The UNLOAD command"
.PP
The \fIunload\fP command is used for unloading programs from an interface.

.PP
The syntax for the \fIunload\fP command is:

.PP
\fIxdp\-loader unload [options] <ifname>\fP

.PP
Where \fI<ifname>\fP is the name of the interface to load the programs onto. Either
the \fI\-\-all\fP or \fI\-\-id\fP options must be used to specify which program(s) to unload.

.PP
The supported options are:

.SS "-i, --id <id>"
.PP
Unload a single program from the interface by ID. Use \fIxdp\-loader status\fP to
obtain the ID of the program being unloaded. If this program is the last program
loaded on the interface, the dispatcher program will also be removed, which
makes the operation equivalent to specifying \fI\-\-all\fP.

.SS "-a, --all"
.PP
Unload all XDP programs on the interface, as well as the multi-program
dispatcher.

.SS "-v, --verbose"
.PP
Enable debug logging. Specify twice for even more verbosity.

.SS "-h, --help"
.PP
Display a summary of the available options

.SH "The STATUS command"
.PP
The \fIstatus\fP command displays a list of interfaces in the system, and the XDP
program(s) loaded on each interface. For each interface, a list of programs are
shown, with the run priority and "chain actions" for each program. See the
section on program metadata for the meaning of this metadata.

.SS "-v, --verbose"
.PP
Enable debug logging. Specify twice for even more verbosity.

.SS "-h, --help"
.PP
Display a summary of the available options

.SH "The FEATURES command"
.PP
The \fIfeatures\fP command displays the XDP features supported by the NIC.

.PP
Currently supported XDP features are:

.SS "NETDEV_XDP_ACT_BASIC"
.PP
The networking device has basic support for running XDP programs, and can
handle the base set of return codes (XDP_ABORTED, XDP_DROP, XDP_PASS, XDP_TX).

.SS "NETDEV_XDP_ACT_REDIRECT"
.PP
The network device supports handling the XDP_REDIRECT return code. This means
packets can be redirected from this device by XDP.

.SS "NETDEV_XDP_ACT_NDO_XMIT"
.PP
The networking interfaces implements the ndo_xdp_xmit callback. This means
packets can be redirected to this device by XDP.

.SS "NETDEV_XDP_ACT_XSK_ZEROCOPY"
.PP
The networking device supports AF_XDP in zero copy mode.

.SS "NETDEV_XDP_ACT_HW_OFFLOAD"
.PP
The networking device supports XDP hw offloading.

.SS "NETDEV_XDP_ACT_RX_SG"
.PP
The networking device supports non-linear XDP frames on the receive side.
This means XDP can be used with big MTUs on this device (if the XDP program
is compiled with fragments support)

.SS "NETDEV_XDP_ACT_NDO_XMIT_SG"
.PP
The networking device supports non-linear XDP frames on the transmit side. This
means non-linear frames can be redirected to this device.

.SH "The CLEAN command"
.PP
The syntax for the \fIclean\fP command is:

.PP
\fIxdp\-loader clean [options] [ifname]\fP

.PP
The \fIclean\fP command cleans up any detached program links in the XDP bpffs
directory.  When a network interface disappears, any programs loaded in software
mode (e.g. skb, native) remain pinned in the bpffs directory, but become
detached from the interface. These need to be unlinked from the filesystem. The
\fIclean\fP command takes an optional interface parameter to only unlink detached
programs corresponding to the interface.  By default, all detached programs for
all interfaces are unlinked.

.PP
The supported options are:

.SS "-v, --verbose"
.PP
Enable debug logging. Specify twice for even more verbosity.

.SS "-h, --help"
.PP
Display a summary of the available options

.SH "Examples"
.PP
To load an XDP program on the eth0 interface simply do:

.RS
.nf
\fC# xdp-loader load eth0 xdp_drop.o
# xdp-loader status

CURRENT XDP PROGRAM STATUS:

Interface        Prio  Program name     Mode     ID   Tag               Chain actions
-------------------------------------------------------------------------------------
lo               <no XDP program>
eth0                   xdp_dispatcher   native   50   d51e469e988d81da
 =>              50    xdp_drop                  55   57cd311f2e27366b  XDP_PASS

\fP
.fi
.RE

.PP
Which shows that a dispatcher program was loaded on the interface, and the
xdp_drop program was installed as the first (and only) component program after
it. In this instance, the program does not specify any of the metadata above, so
the defaults (priority 50 and XDP_PASS as its chain call action) was used.

.PP
To use the automatic map pinning, include the \fIpinning\fP attribute into the map
definition in the program, something like:

.RS
.nf
\fCstruct {
        __uint(type, BPF_MAP_TYPE_ARRAY);
        __uint(max_entries, 10);
        __type(key, __u32);
        __type(value, __u64);
        __uint(pinning, LIBBPF_PIN_BY_NAME);
} my_map SEC(".maps");
\fP
.fi
.RE

.PP
And load it with the \fI\-\-pin\-path\fP attribute:

.RS
.nf
\fC# xdp-loader load eth0 my_prog.o --pin-path /sys/fs/bpf/my-prog
\fP
.fi
.RE

.PP
This will pin the map at \fI/sys/fs/bpf/my\-prog/my_map\fP. If this already exists,
the pinned map will be reused instead of creating a new one, which allows
different BPF programs to share the map.

.SH "SEE ALSO"
.PP
\fIlibxdp(3)\fP for details on the XDP loading semantics and kernel compatibility
requirements.

.SH "BUGS"
.PP
Please report any bugs on Github: \fIhttps://github.com/xdp-project/xdp-tools/issues\fP

.SH "AUTHOR"
.PP
xdp-loader and this man page were written by Toke Høiland-Jørgensen.<|MERGE_RESOLUTION|>--- conflicted
+++ resolved
@@ -1,8 +1,4 @@
-<<<<<<< HEAD
-.TH "xdp-loader" "8" "JUNE  8, 2023" "V1.4.3" "XDP program loader"
-=======
 .TH "xdp-loader" "8" "SEPTEMBER 12, 2024" "V1.5.2" "XDP program loader"
->>>>>>> b5b199f9
 
 .SH "NAME"
 xdp-loader \- an XDP program loader
