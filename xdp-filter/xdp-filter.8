<<<<<<< HEAD
.TH "xdp-filter" "8" "SEPTEMBER  5, 2022" "V1.4.3" "A simple XDP-powered packet filter"
=======
.TH "xdp-filter" "8" "SEPTEMBER  5, 2022" "V1.5.2" "A simple XDP-powered packet filter"
>>>>>>> b5b199f9

.SH "NAME"
xdp-filter \- a simple XDP-powered packet filter
.SH "SYNOPSIS"
.PP
XDP-filter is a packet filtering utility powered by XDP. It is deliberately
simple and so does not have the same matching capabilities as, e.g., netfilter.
Instead, thanks to XDP, it can achieve very high drop rates: tens of millions of
packets per second on a single CPU core.

.SS "Running xdp-filter"
.PP
The syntax for running xdp-filter is:

.RS
.nf
\fCxdp-filter COMMAND [options]

Where COMMAND can be one of:
       load        - load xdp-filter on an interface
       unload      - unload xdp-filter from an interface
       port        - add a port to the filter list
       ip          - add an IP address to the filter list
       ether       - add an Ethernet MAC address to the filter list
       status      - show current xdp-filter status
       poll        - poll statistics output
       help        - show the list of available commands
\fP
.fi
.RE

.PP
Each command, and its options are explained below. Or use \fIxdp\-filter COMMAND
\-\-help\fP to see the options for each command.

.SH "The LOAD command"
.PP
To use \fIxdp\-filter\fP, it must first be loaded onto an interface. This is
accomplished with the \fIload\fP command, which takes the name of the interface as a
parameter, and optionally allows specifying the features that should be
included. By default all features are loaded, but de-selecting some features can
speed up the packet matching, and increase performance by a substantial amount.

.PP
The syntax for the \fIload\fP command is:

.PP
\fIxdp\-filter load [options] <ifname>\fP

.PP
Where \fI<ifname>\fP is the name of the interface to load \fIxdp\-filter\fP onto, and
must be specified. The supported options are:

.SS "-m, --mode <mode>"
.PP
Specifies which mode to load the XDP program to be loaded in. The valid values
are 'native', which is the default in-driver XDP mode, 'skb', which causes the
so-called \fIskb mode\fP (also known as \fIgeneric XDP\fP) to be used, or 'hw' which
causes the program to be offloaded to the hardware.

.SS "-p, --policy <policy>"
.PP
This sets the policy \fIxdp\-filter\fP applies to packets \fBnot\fP matched by any of the
filter rules. The default is \fIallow\fP, in which packets not matching any rules
are allowed to pass. The other option is \fIdeny\fP, in which \fBall\fP packets are
dropped \fBexcept\fP those matched by the filter options.

.PP
\fIxdp\-filter\fP cannot be loaded simultaneously in \fIdeny\fP and \fIallow\fP policy modes
on the system. Note that loading \fIxdp\-filter\fP in \fIdeny\fP mode will drop all
traffic on the interface until suitable allow rules are installed, so some care
is needed to avoid being locked out of a remote system.

.SS "-f, --features <feats>"
.PP
Use this option to select which features to include when loaded \fIxdp\-filter\fP.
The default is to load all available features. So select individual features
specify one or more of these:

.IP \(bu 4
\fBtcp\fP: Support filtering on TCP port number
.IP \(bu 4
\fBudp\fP: Support filtering on UDP port number
.IP \(bu 4
\fBipv6\fP: Support filtering on IPv6 addresses
.IP \(bu 4
\fBipv4\fP: Support filtering on IPv4 addresses
.IP \(bu 4
\fBethernet\fP: Support filtering on Ethernet MAC addresses

.PP
Specify multiple features by separating them with a comma. E.g.: \fItcp,udp,ipv6\fP.

.SS "-v, --verbose"
.PP
Enable debug logging. Specify twice for even more verbosity.

.SS "-h, --help"
.PP
Display a summary of the available options

.SH "The UNLOAD command"
.PP
The \fIunload\fP command unloads \fIxdp\-filter\fP from one (or all) interfaces, and
cleans up the program state.

.PP
The syntax for the \fIload\fP command is:

.PP
\fIxdp\-filter unload [options] <ifname>\fP

.PP
Where \fI<ifname>\fP is the name of the interface to unload \fIxdp\-filter\fP from, and
must be specified unless the \fB--all\fP option is used. The supported options are:

.SS "-a, --all"
.PP
Specify this option to remove \fIxdp\-filter\fP from all interfaces it was loaded
onto. If this option is specified, no \fI<ifname>\fP is needed.

.PP
This option can also be used to clean up all \fIxdp\-filter\fP state if the XDP
program(s) were unloaded by other means.

.SS "-k, --keep-maps"
.PP
Specify this option to prevent \fIxdp\-filter\fP from clearing its map state. By
default, all BPF maps no longer needed by any loaded program are removed.
However, this will also remove the contents of the maps (the filtering rules),
so this option can be used to keep the maps around so the rules persist until
\fIxdp\-filter\fP is loaded again.

.SS "-v, --verbose"
.PP
Enable debug logging. Specify twice for even more verbosity.

.SS "-h, --help"
.PP
Display a summary of the available options

.SH "The PORT command"
.PP
Use the \fIport\fP command to add a TCP or UDP port to the \fIxdp\-filter\fP match list.
For this to work, \fIxdp\-filter\fP must be loaded with either the \fBudp\fP or the \fBtcp\fP
feature (or both) on at least one interface.

.PP
The syntax for the \fIport\fP command is:

.PP
\fIxdp\-filter port [options] <port>\fP

.PP
Where \fI<port>\fP is the port number to add (or remove if the \fB--remove\fP is
specified). The supported options are:

.SS "-r, --remove"
.PP
Remove the port instead of adding it.

.SS "-m, --mode <mode>"
.PP
Select filtering mode. Valid options are \fBsrc\fP and \fBdst\fP, both of which may be
specified as \fIsrc,dst\fP. If \fBsrc\fP is specified, the port number will added as a
\fIsource port\fP match, while if \fBdst\fP is specified, the port number will be added
as a \fIdestination port\fP match. If both are specified, a packet will be matched
if \fBeither\fP its source or destination port is the specified port number.

.SS "-p, --proto <proto>"
.PP
Specify one (or both) of \fBudp\fP and/or \fBtcp\fP to match UDP or TCP ports,
respectively.

.SS "-s, --status"
.PP
If this option is specified, the current list of matched ports will be printed
after inserting the port number. Otherwise, nothing will be printed.

.SS "-v, --verbose"
.PP
Enable debug logging. Specify twice for even more verbosity.

.SS "-h, --help"
.PP
Display a summary of the available options


.SH "The IP command"
.PP
Use the \fIip\fP command to add an IPv6 or an IPv4 address to the \fIxdp\-filter\fP match
list.

.PP
The syntax for the \fIip\fP command is:

.PP
\fIxdp\-filter ip [options] <ip>\fP

.PP
Where \fI<ip>\fP is the IP address to add (or remove if the \fB--remove\fP is
specified). Either IPv4 or IPv6 addresses can be specified, but \fIxdp\-filter\fP
must be loaded with the corresponding features (\fBipv4\fP and \fBipv6\fP,
respectively). The supported options are:

.SS "-r, --remove"
.PP
Remove the IP address instead of adding it.

.SS "-m, --mode <mode>"
.PP
Select filtering mode. Valid options are \fBsrc\fP and \fBdst\fP, both of which may be
specified as \fIsrc,dst\fP. If \fBsrc\fP is specified, the IP address will added as a
\fIsource IP\fP match, while if \fBdst\fP is specified, the IP address will be added
as a \fIdestination IP\fP match. If both are specified, a packet will be matched
if \fBeither\fP its source or destination IP is the specified IP address.

.SS "-s, --status"
.PP
If this option is specified, the current list of matched ips will be printed
after inserting the IP address. Otherwise, nothing will be printed.

.SS "-v, --verbose"
.PP
Enable debug logging. Specify twice for even more verbosity.

.SS "-h, --help"
.PP
Display a summary of the available options

.SH "The ETHER command"
.PP
Use the \fIether\fP command to add an Ethernet MAC address to the \fIxdp\-filter\fP match
list. For this to work, \fIxdp\-filter\fP must be loaded with either the \fBethernet\fP
feature on at least one interface.

.PP
The syntax for the \fIether\fP command is:

.PP
\fIxdp\-filter ether [options] <addr>\fP

.PP
Where \fI<addr>\fP is the MAC address to add (or remove if the \fB--remove\fP is
specified). The supported options are:

.SS "-r, --remove"
.PP
Remove the MAC address instead of adding it.

.SS "-m, --mode <mode>"
.PP
Select filtering mode. Valid options are \fBsrc\fP and \fBdst\fP, both of which may be
specified as \fIsrc,dst\fP. If \fBsrc\fP is specified, the MAC address will added as a
\fIsource MAC\fP match, while if \fBdst\fP is specified, the MAC address will be added
as a \fIdestination MAC\fP match. If both are specified, a packet will be matched
if \fBeither\fP its source or destination MAC is the specified MAC address.

.SS "-s, --status"
.PP
If this option is specified, the current list of matched ips will be printed
after inserting the MAC address. Otherwise, nothing will be printed.

.SS "-v, --verbose"
.PP
Enable debug logging. Specify twice for even more verbosity.

.SS "-h, --help"
.PP
Display a summary of the available options

.SH "The STATUS command"
.PP
The \fIstatus\fP command prints the current status of \fIxdp\-filter\fP: Which interfaces
it is loaded on, the current list of rules, and some statistics for how many
packets have been processed in total, and how many times each rule has been hit.

.PP
The syntax for the \fIstatus\fP command is:

.PP
\fIxdp\-filter status [options]\fP

.PP
Where the supported options are:

.SS "-v, --verbose"
.PP
Enable debug logging. Specify twice for even more verbosity.

.SS "-h, --help"
.PP
Display a summary of the available options

.SH "The POLL command"
.PP
The \fIpoll\fP command periodically polls the \fIxdp\-filter\fP statistics map and prints
out the total number of packets and bytes processed by \fIxdp\-filter\fP, as well as
the number in the last polling interval, converted to packets (and bytes) per
second. This can be used to inspect the performance of \fIxdp\-filter\fP, and to
compare the performance of the different feature sets selectable by the \fIload\fP
parameter.

.PP
The syntax for the \fIpoll\fP command is:

.PP
\fIxdp\-filter poll [options]\fP

.PP
Where the supported options are:

.SS "-i, --interval <interval>"
.PP
The polling interval, in milliseconds. Defaults to 1000 (1 second).

.SS "-v, --verbose"
.PP
Enable debug logging. Specify twice for even more verbosity.

.SS "-h, --help"
.PP
Display a summary of the available options

.SH "Examples"
.PP
To filter all packets arriving on port 80 on eth0, issue the
following commands:

.RS
.nf
\fC# xdp-filter load eth0 -f tcp,udp
# xdp-filter port 80
\fP
.fi
.RE

.PP
To filter all packets \fBexcept\fP those from IP address fc00:dead:cafe::1 issue the
following commands (careful, this can lock you out of remote access!):

.RS
.nf
\fC# xdp-filter load eth0 -f ipv6 -p deny
# xdp-filter ip fc00:dead:cafe::1 -m src
\fP
.fi
.RE

.PP
To allow packets from \fBeither\fP IP fc00:dead:cafe::1 \fBor\fP arriving on port 22,
issue the following (careful, this can lock you out of remote access!):

.RS
.nf
\fC# xdp-filter load eth0 -f ipv6,tcp -p deny
# xdp-filter port 22
# xdp-filter ip fc00:dead:cafe::1 -m src
\fP
.fi
.RE

.SH "BUGS"
.PP
Please report any bugs on Github: \fIhttps://github.com/xdp-project/xdp-tools/issues\fP

.SH "AUTHOR"
.PP
xdp-filter was written by Toke Høiland-Jørgensen and Jesper Dangaard Brouer.
This man page was written by Toke Høiland-Jørgensen.<|MERGE_RESOLUTION|>--- conflicted
+++ resolved
@@ -1,8 +1,4 @@
-<<<<<<< HEAD
-.TH "xdp-filter" "8" "SEPTEMBER  5, 2022" "V1.4.3" "A simple XDP-powered packet filter"
-=======
 .TH "xdp-filter" "8" "SEPTEMBER  5, 2022" "V1.5.2" "A simple XDP-powered packet filter"
->>>>>>> b5b199f9
 
 .SH "NAME"
 xdp-filter \- a simple XDP-powered packet filter
