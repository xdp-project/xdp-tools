--- conflicted
+++ resolved
@@ -1,8 +1,4 @@
-<<<<<<< HEAD
-.TH "xdp-trafficgen" "8" "JULY 22, 2024" "V1.4.3" "An XDP-based traffic generator"
-=======
 .TH "xdp-trafficgen" "8" "JANUARY  9, 2025" "V1.5.2" "An XDP-based traffic generator"
->>>>>>> b5b199f9
 
 .SH "NAME"
 XDP-trafficgen \- an XDP-based traffic generator
