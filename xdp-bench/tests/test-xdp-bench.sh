XDP_LOADER=${XDP_LOADER:-./xdp-loader}
XDP_BENCH=${XDP_BENCH:-./xdp-bench}
ALL_TESTS="test_drop test_pass test_tx test_xdp_load_bytes test_rxq_stats test_redirect test_redirect_cpu test_redirect_map test_redirect_map_egress test_redirect_multi test_redirect_multi_egress"

test_basic()
{
    action=$1

    export XDP_SAMPLE_IMMEDIATE_EXIT=1
    check_run $XDP_BENCH $action $NS -vv
    check_run $XDP_BENCH $action $NS -p read-data -vv
    check_run $XDP_BENCH $action $NS -p parse-ip -vv
    check_run $XDP_BENCH $action $NS -p swap-macs -vv
    check_run $XDP_BENCH $action $NS -m skb -vv
    check_run $XDP_BENCH $action $NS -e -vv
}

test_drop()
{
    test_basic drop
}
test_pass()
{
    test_basic pass
}
test_tx()
{
    test_basic tx
}

test_xdp_load_bytes()
{
    skip_if_missing_xdp_load_bytes

    export XDP_SAMPLE_IMMEDIATE_EXIT=1

    for action in drop pass tx; do
        check_run $XDP_BENCH $action $NS -l load-bytes -vv
        check_run $XDP_BENCH $action $NS -p read-data -l load-bytes -vv
        check_run $XDP_BENCH $action $NS -p parse-ip -l load-bytes -vv
<<<<<<< HEAD
        check_run $XDP_BENCH $action $NS -p read-data -l load-bytes -vv
        check_run $XDP_BENCH $action $NS -p swap-macs -l load-bytes -vv
=======
        check_run $XDP_BENCH $action $NS -p swap-macs -l load-bytes -vv
        check_run $XDP_BENCH $action $NS -m skb -l load-bytes -vv
        check_run $XDP_BENCH $action $NS -e -l load-bytes -vv
>>>>>>> b5b199f9
    done

    check_run ip link add dev btest0 type veth peer name btest1
    check_run $XDP_BENCH redirect btest0 btest1 -l load-bytes -vv
    check_run $XDP_BENCH redirect btest0 btest1 -s -l load-bytes -vv
    check_run $XDP_BENCH redirect btest0 btest1 -m skb -l load-bytes -vv
    check_run $XDP_BENCH redirect btest0 btest1 -e -l load-bytes -vv
    ip link del dev btest0
}

test_rxq_stats()
{
    skip_if_missing_veth_rxq

    export XDP_SAMPLE_IMMEDIATE_EXIT=1
    check_run $XDP_BENCH drop $NS -r -vv
}

test_redirect()
{
    export XDP_SAMPLE_IMMEDIATE_EXIT=1
    check_run ip link add dev btest0 type veth peer name btest1
    check_run $XDP_BENCH redirect btest0 btest1 -vv
    check_run $XDP_BENCH redirect btest0 btest1 -s -vv
    check_run $XDP_BENCH redirect btest0 btest1 -m skb -vv
    check_run $XDP_BENCH redirect btest0 btest1 -e -vv
    ip link del dev btest0
}

test_redirect_cpu()
{
    skip_if_missing_cpumap_attach

    export XDP_SAMPLE_IMMEDIATE_EXIT=1
    check_run ip link add dev btest0 type veth peer name btest1
    check_run $XDP_BENCH redirect-cpu btest0 -c 0 -vv
    check_run $XDP_BENCH redirect-cpu btest0 -c 0 -m skb -vv
    check_run $XDP_BENCH redirect-cpu btest0 -c 0 -p touch -vv
    check_run $XDP_BENCH redirect-cpu btest0 -c 0 -p round-robin -vv
    check_run $XDP_BENCH redirect-cpu btest0 -c 0 -p l4-proto -vv
    check_run $XDP_BENCH redirect-cpu btest0 -c 0 -p l4-filter -vv
    check_run $XDP_BENCH redirect-cpu btest0 -c 0 -p l4-hash -vv

    is_progmap_supported || export LIBXDP_SKIP_DISPATCHER=1
    check_run $XDP_BENCH redirect-cpu btest0 -c 0 -r drop -vv
    check_run $XDP_BENCH redirect-cpu btest0 -c 0 -r pass -vv
    check_run $XDP_BENCH redirect-cpu btest0 -c 0 -r redirect -D btest1  -vv
    ip link del dev btest0
}

test_redirect_map()
{
    export XDP_SAMPLE_IMMEDIATE_EXIT=1
    check_run ip link add dev btest0 type veth peer name btest1
    check_run $XDP_BENCH redirect-map btest0 btest1 -vv
    check_run $XDP_BENCH redirect-map btest0 btest1 -s -vv
    check_run $XDP_BENCH redirect-map btest0 btest1 -m skb -vv
    check_run $XDP_BENCH redirect-map btest0 btest1 -e -vv
    ip link del dev btest0
}

test_redirect_map_egress()
{
    skip_if_missing_cpumap_attach

    export XDP_SAMPLE_IMMEDIATE_EXIT=1
    check_run ip link add dev btest0 type veth peer name btest1
    is_progmap_supported || export LIBXDP_SKIP_DISPATCHER=1
    check_run $XDP_BENCH redirect-map btest0 btest1 -X -vv
    ip link del dev btest0
}

test_redirect_multi()
{
    export XDP_SAMPLE_IMMEDIATE_EXIT=1
    check_run ip link add dev btest0 type veth peer name btest1
    check_run ip link add dev btest2 type veth peer name btest3
    check_run $XDP_BENCH redirect-multi btest0 btest1 btest2 btest3 -vv
    check_run $XDP_BENCH redirect-multi btest0 btest1 btest2 btest3 -s -vv
    check_run $XDP_BENCH redirect-multi btest0 btest1 btest2 btest3 -m skb -vv
    check_run $XDP_BENCH redirect-multi btest0 btest1 btest2 btest3 -e -vv
    ip link del dev btest0
    ip link del dev btest2
}

test_redirect_multi_egress()
{
    skip_if_missing_cpumap_attach

    export XDP_SAMPLE_IMMEDIATE_EXIT=1
    is_progmap_supported || export LIBXDP_SKIP_DISPATCHER=1
    check_run ip link add dev btest0 type veth peer name btest1
    check_run ip link add dev btest2 type veth peer name btest3

    check_run $XDP_BENCH redirect-multi btest0 btest1 btest2 btest3 -X -vv

    ip link del dev btest0
    ip link del dev btest2
}

cleanup_tests()
{
    ip link del dev btest0 >/dev/null 2>&1
    ip link del dev btest2 >/dev/null 2>&1
    $XDP_LOADER unload $NS --all >/dev/null 2>&1
    $XDP_LOADER clean >/dev/null 2>&1
}<|MERGE_RESOLUTION|>--- conflicted
+++ resolved
@@ -38,14 +38,9 @@
         check_run $XDP_BENCH $action $NS -l load-bytes -vv
         check_run $XDP_BENCH $action $NS -p read-data -l load-bytes -vv
         check_run $XDP_BENCH $action $NS -p parse-ip -l load-bytes -vv
-<<<<<<< HEAD
-        check_run $XDP_BENCH $action $NS -p read-data -l load-bytes -vv
-        check_run $XDP_BENCH $action $NS -p swap-macs -l load-bytes -vv
-=======
         check_run $XDP_BENCH $action $NS -p swap-macs -l load-bytes -vv
         check_run $XDP_BENCH $action $NS -m skb -l load-bytes -vv
         check_run $XDP_BENCH $action $NS -e -l load-bytes -vv
->>>>>>> b5b199f9
     done
 
     check_run ip link add dev btest0 type veth peer name btest1
