--- conflicted
+++ resolved
@@ -1,9 +1,5 @@
 Name:             xdp-tools
-<<<<<<< HEAD
-Version:          1.4.3
-=======
 Version:          1.5.2
->>>>>>> b5b199f9
 Release:          1%{?dist}
 Summary:          Utilities and example programs for use with XDP
 %global _soversion 1.5.0
@@ -125,8 +121,6 @@
 %{_libdir}/pkgconfig/libxdp.pc
 
 %changelog
-<<<<<<< HEAD
-=======
 * Wed Feb 19 2025 Toke Høiland-Jørgensen <toke@redhat.com> 1.5.2-1
 - Upstream version bump
 
@@ -136,7 +130,6 @@
 * Thu Jan 9 2025 Toke Høiland-Jørgensen <toke@redhat.com> 1.5.0-1
 - Upstream version bump
 
->>>>>>> b5b199f9
 * Tue Aug 6 2024 Toke Høiland-Jørgensen <toke@redhat.com> 1.4.3-1
 - Upstream version bump
 
