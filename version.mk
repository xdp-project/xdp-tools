<<<<<<< HEAD
TOOLS_VERSION := "1.4.3"
=======
TOOLS_VERSION := "1.5.2"
>>>>>>> b5b199f9

# Conditionally defined make target makes it possible to print the version
# defined above by running 'make -f version.mk'
ifeq ($(MAKEFILE_LIST),version.mk)
print_version:
	@echo $(TOOLS_VERSION)
endif<|MERGE_RESOLUTION|>--- conflicted
+++ resolved
@@ -1,8 +1,4 @@
-<<<<<<< HEAD
-TOOLS_VERSION := "1.4.3"
-=======
 TOOLS_VERSION := "1.5.2"
->>>>>>> b5b199f9
 
 # Conditionally defined make target makes it possible to print the version
 # defined above by running 'make -f version.mk'
