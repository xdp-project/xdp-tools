--- conflicted
+++ resolved
@@ -1,8 +1,4 @@
-<<<<<<< HEAD
-.TH "libxdp" "3" "June 29, 2023" "v1.4.3" "libxdp - library for loading XDP programs" 
-=======
 .TH "libxdp" "3" "January 14, 2025" "v1.5.2" "libxdp - library for loading XDP programs" 
->>>>>>> b5b199f9
 
 .SH "NAME"
 libxdp \- library for attaching XDP programs and using AF_XDP sockets
